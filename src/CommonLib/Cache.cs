﻿using System.Collections.Concurrent;
using System.Runtime.Serialization;
using SharpHoundCommonLib.Enums;

namespace SharpHoundCommonLib
{
    [DataContract]
    public class Cache
    {
<<<<<<< HEAD
        [DataMember] private ConcurrentDictionary<string, string[]> _globalCatalogCache;

        [DataMember] private ConcurrentDictionary<string, Label> _idToTypeCache;

        [DataMember] private ConcurrentDictionary<string, string> _machineSidCache;

        [DataMember] private ConcurrentDictionary<string, string> _sidToDomainCache;

        [DataMember] private ConcurrentDictionary<string, string> _valueToIDCache;
=======
        private Cache()
        {
            ValueToIdCache = new ConcurrentDictionary<string, string>();
            IdToTypeCache = new ConcurrentDictionary<string, Label>();
            GlobalCatalogCache = new ConcurrentDictionary<string, string[]>();
            MachineSidCache = new ConcurrentDictionary<string, string>();
            SIDToDomainCache = new ConcurrentDictionary<string, string>();
        }

        [DataMember] public ConcurrentDictionary<string, string[]> GlobalCatalogCache { get; private set; }

        [DataMember] public ConcurrentDictionary<string, Label> IdToTypeCache { get; private set; }

        [DataMember] public ConcurrentDictionary<string, string> MachineSidCache { get; private set; }

        [DataMember] public ConcurrentDictionary<string, string> SIDToDomainCache { get; private set; }
>>>>>>> 396b98b8

        [DataMember] public ConcurrentDictionary<string, string> ValueToIdCache { get; private set; }

        [IgnoreDataMember] private static Cache CacheInstance { get; set; }

        /// <summary>
        ///     Add a SID to/from Domain mapping to the cache
        /// </summary>
        /// <param name="key"></param>
        /// <param name="value"></param>
        internal static void AddSidToDomain(string key, string value)
        {
            CacheInstance?.SIDToDomainCache.TryAdd(key, value);
        }

        /// <summary>
        ///     Get a SID to Domain or Domain to SID mapping
        /// </summary>
        /// <param name="key"></param>
        /// <param name="value"></param>
        /// <returns></returns>
        internal static bool GetDomainSidMapping(string key, out string value)
        {
            if (CacheInstance != null) return CacheInstance.MachineSidCache.TryGetValue(key, out value);
            value = null;
            return false;
        }

        /// <summary>
        ///     Add a Domain SID -> Computer SID mapping to the cache
        /// </summary>
        /// <param name="key"></param>
        /// <param name="value"></param>
        internal static void AddMachineSid(string key, string value)
        {
            CacheInstance?.MachineSidCache.TryAdd(key, value);
        }

        internal static bool GetMachineSid(string key, out string value)
        {
            if (CacheInstance != null) return CacheInstance.MachineSidCache.TryGetValue(key, out value);
            value = null;
            return false;
        }

        internal static void AddConvertedValue(string key, string value)
        {
            CacheInstance?.ValueToIdCache.TryAdd(key, value);
        }

        internal static void AddPrefixedValue(string key, string domain, string value)
        {
            CacheInstance?.ValueToIdCache.TryAdd(GetPrefixKey(key, domain), value);
        }

        internal static void AddType(string key, Label value)
        {
            CacheInstance?.IdToTypeCache.TryAdd(key, value);
        }

        internal static void AddGCCache(string key, string[] value)
        {
            CacheInstance?.GlobalCatalogCache?.TryAdd(key, value);
        }

        internal static bool GetGCCache(string key, out string[] value)
        {
            if (CacheInstance != null) return CacheInstance.GlobalCatalogCache.TryGetValue(key, out value);
            value = null;
            return false;
        }

        internal static bool GetConvertedValue(string key, out string value)
        {
            if (CacheInstance != null) return CacheInstance.ValueToIdCache.TryGetValue(key, out value);
            value = null;
            return false;
        }

        internal static bool GetPrefixedValue(string key, string domain, out string value)
        {
            if (CacheInstance != null)
                return CacheInstance.ValueToIdCache.TryGetValue(GetPrefixKey(key, domain), out value);
            value = null;
            return false;
        }

        internal static bool GetIDType(string key, out Label value)
        {
            if (CacheInstance != null) return CacheInstance.IdToTypeCache.TryGetValue(key, out value);
            value = Label.Base;
            return false;
        }

        private static string GetPrefixKey(string key, string domain)
        {
            return $"{key}|{domain}";
        }

        /// <summary>
        ///     Creates a new empty cache instance
        /// </summary>
        /// <returns></returns>
        public static Cache CreateNewCache()
        {
            return new Cache();
        }

        /// <summary>
        ///     Sets the cache instance being used by the common library
        /// </summary>
        /// <param name="cache"></param>
        public static void SetCacheInstance(Cache cache)
        {
            CacheInstance = cache;
            CreateMissingDictionaries();
        }

        /// <summary>
        ///     Gets stats from the currently loaded cache
        /// </summary>
        /// <returns></returns>
        public string GetCacheStats()
        {
            try
            {
                return
                    $"{IdToTypeCache.Count} ID to type mappings.\n {ValueToIdCache.Count} name to SID mappings.\n {MachineSidCache.Count} machine sid mappings.\n {SIDToDomainCache.Count} sid to domain mappings.\n {GlobalCatalogCache.Count} global catalog mappings.";
            }
            catch
            {
                return "";
            }
        }

        /// <summary>
        ///     Returns the currently loaded cache instance
        /// </summary>
        /// <returns></returns>
        public static Cache GetCacheInstance()
        {
            return CacheInstance;
        }

        private static void CreateMissingDictionaries()
        {
            CacheInstance ??= new Cache();
            CacheInstance.IdToTypeCache ??= new ConcurrentDictionary<string, Label>();
            CacheInstance.GlobalCatalogCache ??= new ConcurrentDictionary<string, string[]>();
            CacheInstance.MachineSidCache ??= new ConcurrentDictionary<string, string>();
            CacheInstance.SIDToDomainCache ??= new ConcurrentDictionary<string, string>();
            CacheInstance.ValueToIdCache ??= new ConcurrentDictionary<string, string>();
        }
    }
}<|MERGE_RESOLUTION|>--- conflicted
+++ resolved
@@ -7,17 +7,16 @@
     [DataContract]
     public class Cache
     {
-<<<<<<< HEAD
-        [DataMember] private ConcurrentDictionary<string, string[]> _globalCatalogCache;
+        [DataMember]private ConcurrentDictionary<string, string[]> _globalCatalogCache;
 
-        [DataMember] private ConcurrentDictionary<string, Label> _idToTypeCache;
+        [DataMember]private ConcurrentDictionary<string, Label> _idToTypeCache;
 
-        [DataMember] private ConcurrentDictionary<string, string> _machineSidCache;
+        [DataMember]private ConcurrentDictionary<string, string> _machineSidCache;
 
-        [DataMember] private ConcurrentDictionary<string, string> _sidToDomainCache;
+        [DataMember]private ConcurrentDictionary<string, string> _sidToDomainCache;
 
-        [DataMember] private ConcurrentDictionary<string, string> _valueToIDCache;
-=======
+        [DataMember]private ConcurrentDictionary<string, string> _valueToIDCache;
+
         private Cache()
         {
             ValueToIdCache = new ConcurrentDictionary<string, string>();
@@ -34,7 +33,6 @@
         [DataMember] public ConcurrentDictionary<string, string> MachineSidCache { get; private set; }
 
         [DataMember] public ConcurrentDictionary<string, string> SIDToDomainCache { get; private set; }
->>>>>>> 396b98b8
 
         [DataMember] public ConcurrentDictionary<string, string> ValueToIdCache { get; private set; }
 
