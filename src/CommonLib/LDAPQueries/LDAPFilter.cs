--- conflicted
+++ resolved
@@ -193,15 +193,11 @@
         /// <returns></returns>
         public LDAPFilter AddFilter(string filter, bool enforce)
         {
-<<<<<<< HEAD
-            _filterParts.Add(filter);
-=======
             if (enforce)
                 _mandatory.Add(FixFilter(filter));
             else
                 _filterParts.Add(FixFilter(filter));
 
->>>>>>> 5a05d6d3
             return this;
         }
         
