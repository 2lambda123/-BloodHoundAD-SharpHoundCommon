--- conflicted
+++ resolved
@@ -1,5 +1,4 @@
 ﻿using System;
-using System.Collections.Concurrent;
 using System.Threading.Tasks;
 using Microsoft.Extensions.Logging;
 using SharpHoundCommonLib.OutputTypes;
@@ -12,35 +11,21 @@
         private readonly PortScanner _scanner;
         private readonly int _scanTimeout;
         private readonly bool _skipPortScan;
-<<<<<<< HEAD
-        private static readonly ConcurrentDictionary<string, bool> _pingCache = new();
-
-        public ComputerAvailability(int timeout = 500, bool skipPortScan = false)
-=======
 
         public ComputerAvailability(int timeout = 500, bool skipPortScan = false, ILogger log = null)
->>>>>>> 94846d4c
         {
             _scanner = new PortScanner();
             _scanTimeout = timeout;
             _skipPortScan = skipPortScan;
-<<<<<<< HEAD
-        }
-
-        public ComputerAvailability(PortScanner scanner, int timeout = 500, bool skipPortScan = false)
-=======
             _log = log ?? Logging.LogProvider.CreateLogger("CompAvail");
         }
 
         public ComputerAvailability(PortScanner scanner, int timeout = 500, bool skipPortScan = false,
             ILogger log = null)
->>>>>>> 94846d4c
         {
             _scanner = scanner;
             _scanTimeout = timeout;
             _skipPortScan = skipPortScan;
-<<<<<<< HEAD
-=======
             _log = log ?? Logging.LogProvider.CreateLogger("CompAvail");
         }
 
@@ -57,7 +42,6 @@
             var pwdlastset = entry.GetProperty(LDAPProperties.PasswordLastSet);
 
             return IsComputerAvailable(name, os, pwdlastset);
->>>>>>> 94846d4c
         }
 
         /// <summary>
@@ -105,18 +89,7 @@
                 };
 
 
-<<<<<<< HEAD
-            if (_skipPortScan)
-                return new ComputerStatus
-                {
-                    Connectable = true,
-                    Error = null
-                };
-
-            if (!await _scanner.CheckPort(computerName, timeout:_scanTimeout))
-=======
             if (!await _scanner.CheckPort(computerName, timeout: _scanTimeout))
->>>>>>> 94846d4c
             {
                 _log.LogTrace("{ComputerName} is not available because port 445 is unavailable", computerName);
                 return new ComputerStatus
