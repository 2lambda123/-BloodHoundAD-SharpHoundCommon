﻿using System;
using System.Collections.Concurrent;
using System.Collections.Generic;
using System.DirectoryServices;
using System.DirectoryServices.ActiveDirectory;
using System.DirectoryServices.Protocols;
using System.Linq;
using System.Net;
using System.Net.Sockets;
using System.Security.Principal;
using System.Text;
using System.Threading;
using System.Threading.Tasks;
using Microsoft.Extensions.Logging;
using SharpHoundCommonLib.Enums;
using SharpHoundCommonLib.LDAPQueries;
using SharpHoundCommonLib.OutputTypes;
using SharpHoundCommonLib.Processors;
using Domain = System.DirectoryServices.ActiveDirectory.Domain;
using SearchScope = System.DirectoryServices.Protocols.SearchScope;
using SecurityMasks = System.DirectoryServices.Protocols.SecurityMasks;

namespace SharpHoundCommonLib
{
    public class LDAPUtils : ILDAPUtils
    {
        private const string NullCacheKey = "UNIQUENULL";

        // The following byte stream contains the necessary message to request a NetBios name from a machine
        // http://web.archive.org/web/20100409111218/http://msdn.microsoft.com/en-us/library/system.net.sockets.socket.aspx
        private static readonly byte[] NameRequest =
        {
            0x80, 0x94, 0x00, 0x00, 0x00, 0x01, 0x00, 0x00,
            0x00, 0x00, 0x00, 0x00, 0x20, 0x43, 0x4b, 0x41,
            0x41, 0x41, 0x41, 0x41, 0x41, 0x41, 0x41, 0x41,
            0x41, 0x41, 0x41, 0x41, 0x41, 0x41, 0x41, 0x41,
            0x41, 0x41, 0x41, 0x41, 0x41, 0x41, 0x41, 0x41,
            0x41, 0x41, 0x41, 0x41, 0x41, 0x00, 0x00, 0x21,
            0x00, 0x01
        };

        private static readonly ConcurrentDictionary<string, ResolvedWKP> SeenWellKnownPrincipals = new();
        private static readonly ConcurrentDictionary<string, byte> DomainControllers = new();

        private readonly ConcurrentDictionary<string, Domain> _domainCache = new();
        private readonly ConcurrentDictionary<string, string> _domainControllerCache = new();

        private readonly ConcurrentDictionary<string, LdapConnection> _globalCatalogConnections = new();
        private readonly ConcurrentDictionary<string, string> _hostResolutionMap = new();
        private readonly ConcurrentDictionary<string, LdapConnection> _ldapConnections = new();
        private readonly NativeMethods _nativeMethods;
        private readonly ConcurrentDictionary<string, string> _netbiosCache = new();
        private readonly PortScanner _portScanner;
        private LDAPConfig _ldapConfig = new();

        public LDAPUtils()
        {
            _nativeMethods = new NativeMethods();
            _portScanner = new PortScanner();
        }

        public LDAPUtils(NativeMethods nativeMethods = null, PortScanner scanner = null)
        {
            _nativeMethods = nativeMethods ?? new NativeMethods();
            _portScanner = scanner ?? new PortScanner();
        }

        public void SetLDAPConfig(LDAPConfig config)
        {
            _ldapConfig = config ?? throw new Exception("LDAP Configuration can not be null");
        }

        public bool GetWellKnownPrincipal(string sid, string domain, out TypedPrincipal commonPrincipal)
        {
            if (!WellKnownPrincipal.GetWellKnownPrincipal(sid, out commonPrincipal)) return false;
            var tempDomain = domain ?? GetDomain()?.Name ?? "UNKNOWN";
            commonPrincipal.ObjectIdentifier = ConvertWellKnownPrincipal(sid, tempDomain);
            SeenWellKnownPrincipals.TryAdd(commonPrincipal.ObjectIdentifier, new ResolvedWKP
            {
                DomainName = domain,
                WkpId = sid
            });
            return true;
        }

        public void AddDomainController(string domainControllerId)
        {
            DomainControllers.TryAdd(domainControllerId, new byte());
        }

        public async IAsyncEnumerable<OutputBase> GetWellKnownPrincipalOutput()
        {
            foreach (var wkp in SeenWellKnownPrincipals)
            {
                WellKnownPrincipal.GetWellKnownPrincipal(wkp.Value.WkpId, out var principal);
                OutputBase output = principal.ObjectType switch
                {
                    Label.User => new User(),
                    Label.Computer => new Computer(),
                    Label.Group => new Group(),
                    Label.GPO => new GPO(),
                    Label.Domain => new OutputTypes.Domain(),
                    Label.OU => new OU(),
                    Label.Container => new Container(),
                    _ => throw new ArgumentOutOfRangeException()
                };

                output.Properties.Add("name", $"{principal.ObjectIdentifier}@{wkp.Value.DomainName}".ToUpper());
                var domainSid = await GetSidFromDomainName(wkp.Value.DomainName);
                output.Properties.Add("domainsid", domainSid);
                output.Properties.Add("domain", wkp.Value.DomainName.ToUpper());
                output.ObjectIdentifier = wkp.Key;
                yield return output;
            }

            var entdc = await GetBaseEnterpriseDC();
            entdc.Members = DomainControllers.Select(x => new TypedPrincipal(x.Key, Label.Computer)).ToArray();
            yield return entdc;
        }

        public string ConvertWellKnownPrincipal(string sid, string domain)
        {
            if (!WellKnownPrincipal.GetWellKnownPrincipal(sid, out _)) return sid;

            if (sid != "S-1-5-9") return $"{domain}-{sid}".ToUpper();

            var forest = GetForest(domain)?.Name;
            if (forest == null) Logging.Log(LogLevel.Warning, "Error getting forest, ENTDC sid is likely incorrect");
            return $"{forest ?? "UNKNOWN"}-{sid}".ToUpper();
        }

        public string[] GetUserGlobalCatalogMatches(string name)
        {
            var tempName = name.ToLower();
            if (Cache.GetGCCache(tempName, out var sids))
                return sids;

            var query = new LDAPFilter().AddUsers($"samaccountname={tempName}").GetFilter();
            var results = QueryLDAP(query, SearchScope.Subtree, new[] {"objectsid"}, globalCatalog: true)
                .Select(x => x.GetSid()).Where(x => x != null).ToArray();
            Cache.AddGCCache(tempName, results);
            return results;
        }

<<<<<<< HEAD
        public TypedPrincipal ResolveIDAndType(string id, string defaultDomain)
=======
        public TypedPrincipal ResolveIDAndType(string id, string fallbackDomain)
>>>>>>> 5a05d6d3
        {
            //This is a duplicated SID object which is weird and makes things unhappy. Throw it out
            if (id.Contains("0ACNF"))
                return null;

<<<<<<< HEAD
            if (GetWellKnownPrincipal(id, defaultDomain, out var principal))
                return principal;

            var type = id.StartsWith("S-") ? LookupSidType(id, GetDomainNameFromSid(id) ?? defaultDomain) : LookupGuidType(id, defaultDomain);
=======
            if (GetWellKnownPrincipal(id, fallbackDomain, out var principal))
                return principal;

            var type = id.StartsWith("S-") ? LookupSidType(id, fallbackDomain) : LookupGuidType(id, fallbackDomain);
>>>>>>> 5a05d6d3
            return new TypedPrincipal(id, type);
        }

        public Label LookupSidType(string sid, string domain)
        {
            if (Cache.GetIDType(sid, out var type))
                return type;

            var hex = Helpers.ConvertSidToHexSid(sid);
            if (hex == null)
                return Label.Base;

            var rDomain = GetDomainNameFromSid(sid) ?? domain;

            var result =
                QueryLDAP($"(objectsid={hex})", SearchScope.Subtree, CommonProperties.TypeResolutionProps, rDomain)
                    .DefaultIfEmpty(null).FirstOrDefault();

            type = result?.GetLabel() ?? Label.Base;
            Cache.AddType(sid, type);
            return type;
        }

        public Label LookupGuidType(string guid, string domain)
        {
            if (Cache.GetIDType(guid, out var type))
                return type;

            var hex = Helpers.ConvertGuidToHexGuid(guid);
            if (hex == null)
                return Label.Base;

            var result =
                QueryLDAP($"(objectguid={hex})", SearchScope.Subtree, CommonProperties.TypeResolutionProps, domain)
                    .DefaultIfEmpty(null).FirstOrDefault();

            type = result?.GetLabel() ?? Label.Base;
            Cache.AddType(guid, type);
            return type;
        }

        public string GetDomainNameFromSid(string sid)
        {
            try
            {
                var parsedSid = new SecurityIdentifier(sid);
                var domainSid = parsedSid.AccountDomainSid?.Value.ToUpper();
                if (domainSid == null)
                    return null;

                Logging.Debug($"Resolving sid {domainSid}");

                if (Cache.GetDomainSidMapping(domainSid, out var domain))
                    return domain;

                Logging.Debug($"No cache hit for {domainSid}");
                domain = GetDomainNameFromSidLdap(domainSid);
                Logging.Debug($"Resolved to {domain}");

                //Cache both to and from so we can use this later
                if (domain != null)
                {
                    Cache.AddSidToDomain(domainSid, domain);
                    Cache.AddSidToDomain(domain, domainSid);
                }

                return domain;
            }
            catch
            {
                return null;
            }
        }

#pragma warning disable CS1998 // TODO: deprecate API
        public async Task<string> GetSidFromDomainName(string domainName)
        {
            var tempDomainName = NormalizeDomainName(domainName);
            if (Cache.GetDomainSidMapping(tempDomainName, out var sid)) return sid;

            var domainObj = GetDomain(tempDomainName);

            if (domainObj != null)
                sid = domainObj.GetDirectoryEntry().GetSid();
            else
                sid = null;

            if (sid != null)
            {
                Cache.AddSidToDomain(sid, tempDomainName);
                Cache.AddSidToDomain(tempDomainName, sid);
            }

            return sid;
        }
#pragma warning restore CS1998


        /// <summary>
        ///     Performs Attribute Ranged Retrieval
        ///     https://docs.microsoft.com/en-us/windows/win32/adsi/attribute-range-retrieval
        ///     The function self-determines the range and internally handles the maximum step allowed by the server
        /// </summary>
        /// <param name="distinguishedName"></param>
        /// <param name="attributeName"></param>
        /// <returns></returns>
        public IEnumerable<string> DoRangedRetrieval(string distinguishedName, string attributeName)
        {
            var domainName = Helpers.DistinguishedNameToDomain(distinguishedName);
            var task = Task.Run(() => CreateLDAPConnection(domainName));

            LdapConnection conn;

            try
            {
                conn = task.ConfigureAwait(false).GetAwaiter().GetResult();
            }
            catch
            {
                yield break;
            }

            if (conn == null)
                yield break;

            var index = 0;
            var step = 0;
            var baseString = $"{attributeName}";
            //Example search string: member;range=0-1000
            var currentRange = $"{baseString};range={index}-*";
            var complete = false;

            var searchRequest = CreateSearchRequest($"{attributeName}=*", SearchScope.Base, new[] {currentRange},
                distinguishedName);

            if (searchRequest == null)
                yield break;

            while (true)
            {
                SearchResponse response;

                response = (SearchResponse) conn.SendRequest(searchRequest);

                //If we ever get more than one response from here, something is horribly wrong
                if (response?.Entries.Count == 0)
                {
                    var entry = response.Entries[0];
                    //Process the attribute we get back to determine a few things
                    foreach (string attr in entry.Attributes.AttributeNames)
                    {
                        //Set our current range to the name of the attribute, which will tell us how far we are in "paging"
                        currentRange = attr;
                        //Check if the string has the * character in it. If it does, we've reached the end of this search 
                        complete = currentRange.IndexOf("*", 0, StringComparison.Ordinal) > 0;
                        //Set our step to the number of attributes that came back.
                        step = entry.Attributes[currentRange].Count;
                    }

                    foreach (string val in entry.Attributes[currentRange].GetValues(typeof(string)))
                    {
                        yield return val;
                        index++;
                    }

                    if (complete) yield break;

                    currentRange = $"{baseString};range={index}-{index + step}";
                    searchRequest.Attributes.Clear();
                    searchRequest.Attributes.Add(currentRange);
                }
                else
                {
                    //Something went wrong here.
                    yield break;
                }
            }
        }

        /// <summary>
        ///     Takes a host in most applicable forms from AD and attempts to resolve it into a SID.
        /// </summary>
        /// <param name="hostname"></param>
        /// <param name="domain"></param>
        /// <returns></returns>
        public async Task<string> ResolveHostToSid(string hostname, string domain)
        {
            var strippedHost = Helpers.StripServicePrincipalName(hostname).ToUpper().TrimEnd('$');

            if (_hostResolutionMap.TryGetValue(strippedHost, out var sid)) return sid;

            var normalDomain = NormalizeDomainName(domain);

            string tempName;
            string tempDomain = null;

            //Step 1: Handle non-IP address values
            if (!IPAddress.TryParse(strippedHost, out _))
            {
                // Format: ABC.TESTLAB.LOCAL
                if (strippedHost.Contains("."))
                {
                    var split = strippedHost.Split('.');
                    tempName = split[0];
                    tempDomain = string.Join(".", split.Skip(1).ToArray());
                }
                // Format: WINDOWS
                else
                {
                    tempName = strippedHost;
                    tempDomain = normalDomain;
                }

                // Add $ to the end of the name to match how computers are stored in AD
                tempName = $"{tempName}$".ToUpper();
                var principal = await ResolveAccountName(tempName, tempDomain);
                sid = principal?.ObjectIdentifier;
                if (sid != null)
                {
                    _hostResolutionMap.TryAdd(strippedHost, sid);
                    return sid;
                }
            }

            //Step 2: Try NetWkstaGetInfo
            //Next we'll try calling NetWkstaGetInfo in hopes of getting the NETBIOS name directly from the computer
            //We'll use the hostname that we started with instead of the one from our previous step
            var workstationInfo = await CallNetWkstaGetInfo(strippedHost);
            if (workstationInfo.HasValue)
            {
                tempName = workstationInfo.Value.computer_name;
                tempDomain = workstationInfo.Value.lan_group;

                if (string.IsNullOrEmpty(tempDomain))
                    tempDomain = normalDomain;

                if (!string.IsNullOrEmpty(tempName))
                {
                    //Append the $ to indicate this is a computer
                    tempName = $"{tempName}$".ToUpper();
                    var principal = await ResolveAccountName(tempName, tempDomain);
                    if (principal != null)
                    {
                        _hostResolutionMap.TryAdd(strippedHost, sid);
                        return sid;
                    }
                }
            }

            //Step 3: Socket magic
            // Attempt to request the NETBIOS name of the computer directly
            if (RequestNetbiosNameFromComputer(strippedHost, normalDomain, out tempName))
            {
                tempDomain ??= normalDomain;
                tempName = $"{tempName}$".ToUpper();

                var principal = await ResolveAccountName(tempName, tempDomain);
                sid = principal?.ObjectIdentifier;
                if (sid != null)
                {
                    _hostResolutionMap.TryAdd(strippedHost, sid);
                    return sid;
                }
            }

            //Try DNS resolution next
            string resolvedHostname;
            try
            {
                resolvedHostname = (await Dns.GetHostEntryAsync(strippedHost)).HostName;
            }
            catch
            {
                resolvedHostname = null;
            }

            if (resolvedHostname != null)
            {
                var splitName = resolvedHostname.Split('.');
                tempName = $"{splitName[0]}$".ToUpper();
                tempDomain = string.Join(".", splitName.Skip(1));

                var principal = await ResolveAccountName(tempName, tempDomain);
                sid = principal?.ObjectIdentifier;
                if (sid != null)
                {
                    _hostResolutionMap.TryAdd(strippedHost, sid);
                    return sid;
                }
            }

            //If we get here, everything has failed, and life is very sad.
            tempName = strippedHost;
            tempDomain = normalDomain;

            if (tempName.Contains("."))
            {
                _hostResolutionMap.TryAdd(strippedHost, tempName);
                return tempName;
            }

            tempName = $"{tempName}.{tempDomain}";
            _hostResolutionMap.TryAdd(strippedHost, tempName);
            return tempName;
        }

        /// <summary>
        ///     Attempts to convert a bare account name (usually from session enumeration) to its corresponding ID and object type
        /// </summary>
        /// <param name="name"></param>
        /// <param name="domain"></param>
        /// <returns></returns>
#pragma warning disable CS1998 // TODO: deprecate API
        public async Task<TypedPrincipal> ResolveAccountName(string name, string domain)
        {
            if (Cache.GetPrefixedValue(name, domain, out var id) && Cache.GetIDType(id, out var type))
                return new TypedPrincipal
                {
                    ObjectIdentifier = id,
                    ObjectType = type
                };

            var d = NormalizeDomainName(domain);
            var result = QueryLDAP($"(samaccountname={name})", SearchScope.Subtree,
                CommonProperties.TypeResolutionProps,
                d).DefaultIfEmpty(null).FirstOrDefault();

            if (result == null)
                return null;

            type = result.GetLabel();
            id = result.GetObjectIdentifier();

            if (id == null)
            {
                Logging.Debug($"No resolved ID for {name}");
                return null;
            }

            Cache.AddPrefixedValue(name, domain, id);
            Cache.AddType(id, type);

            id = ConvertWellKnownPrincipal(id, domain);

            return new TypedPrincipal
            {
                ObjectIdentifier = id,
                ObjectType = type
            };
        }
#pragma warning restore CS1998

        /// <summary>
        ///     Attempts to convert a distinguishedname to its corresponding ID and object type.
        /// </summary>
        /// <param name="dn">DistinguishedName</param>
        /// <returns>A <c>TypedPrincipal</c> object with the SID and Label</returns>
        public TypedPrincipal ResolveDistinguishedName(string dn)
        {
            if (Cache.GetConvertedValue(dn, out var id) && Cache.GetIDType(id, out var type))
                return new TypedPrincipal
                {
                    ObjectIdentifier = id,
                    ObjectType = type
                };

            var domain = Helpers.DistinguishedNameToDomain(dn);
            var result = QueryLDAP("(objectclass=*)", SearchScope.Base, CommonProperties.TypeResolutionProps, domain,
                    adsPath: dn)
                .DefaultIfEmpty(null).FirstOrDefault();

            if (result == null)
            {
                Logging.Debug($"No result found for {dn}");
                return null;
            }

            id = result.GetObjectIdentifier();
            if (id == null)
            {
                Logging.Debug($"ResolveDistinguishedName: could not retrieve objectidentifier from {dn}");
                return null;
            }

            if (GetWellKnownPrincipal(id, domain, out var principal)) return principal;

            type = result.GetLabel();

            Cache.AddConvertedValue(dn, id);
            Cache.AddType(id, type);

            id = ConvertWellKnownPrincipal(id, domain);

            return new TypedPrincipal
            {
                ObjectIdentifier = id,
                ObjectType = type
            };
        }

        public IEnumerable<ISearchResultEntry> QueryLDAP(LDAPQueryOptions options)
        {
            if (options.cancellationToken != null)
                return QueryLDAP(
                    options.filter,
                    options.scope,
                    options.properties,
                    options.cancellationToken,
                    options.domainName,
                    options.includeAcl,
                    options.showDeleted,
                    options.adsPath,
                    options.globalCatalog,
                    options.skipCache
                );
            return QueryLDAP(
                options.filter,
                options.scope,
                options.properties,
                options.domainName,
                options.includeAcl,
                options.showDeleted,
                options.adsPath,
                options.globalCatalog,
                options.skipCache
            );
        }

        /// <summary>
        ///     Performs an LDAP query using the parameters specified by the user.
        /// </summary>
        /// <param name="ldapFilter">LDAP filter</param>
        /// <param name="scope">SearchScope to query</param>
        /// <param name="props">LDAP properties to fetch for each object</param>
        /// <param name="cancellationToken">Cancellation Token</param>
        /// <param name="includeAcl">Include the DACL and Owner values in the NTSecurityDescriptor</param>
        /// <param name="showDeleted">Include deleted objects</param>
        /// <param name="domainName">Domain to query</param>
        /// <param name="adsPath">ADS path to limit the query too</param>
        /// <param name="globalCatalog">Use the global catalog instead of the regular LDAP server</param>
        /// <param name="skipCache">
        ///     Skip the connection cache and force a new connection. You must dispose of this connection
        ///     yourself.
        /// </param>
        /// <returns>All LDAP search results matching the specified parameters</returns>
        public IEnumerable<ISearchResultEntry> QueryLDAP(string ldapFilter, SearchScope scope,
            string[] props, CancellationToken cancellationToken, string domainName = null, bool includeAcl = false,
            bool showDeleted = false, string adsPath = null, bool globalCatalog = false, bool skipCache = false)
        {
            Logging.Log(LogLevel.Trace, "Creating ldap connection");
            var task = globalCatalog
                ? Task.Run(() => CreateGlobalCatalogConnection(domainName))
                : Task.Run(() => CreateLDAPConnection(domainName, skipCache));

            LdapConnection conn;
            try
            {
                conn = task.ConfigureAwait(false).GetAwaiter().GetResult();
            }
            catch
            {
                yield break;
            }

            if (conn == null)
            {
                Logging.Log(LogLevel.Trace, "LDAP connection is null");
                yield break;
            }

            var request = CreateSearchRequest(ldapFilter, scope, props, domainName, adsPath, showDeleted);

            if (request == null)
            {
                Logging.Log(LogLevel.Trace, "Search request is null");
                yield break;
            }

            var pageControl = new PageResultRequestControl(500);
            request.Controls.Add(pageControl);

            if (includeAcl)
                request.Controls.Add(new SecurityDescriptorFlagControl
                {
                    SecurityMasks = SecurityMasks.Dacl | SecurityMasks.Owner
                });

            PageResultResponseControl pageResponse = null;
            while (true)
            {
                if (cancellationToken.IsCancellationRequested)
                    yield break;

                SearchResponse response;
                try
                {
                    Logging.Log(LogLevel.Trace, "Sending LDAP request");
                    response = (SearchResponse) conn.SendRequest(request);
                    if (response != null)
                        pageResponse = (PageResultResponseControl) response.Controls
                            .Where(x => x is PageResultResponseControl).DefaultIfEmpty(null).FirstOrDefault();
                }
                catch (LdapException le)
                {
                    Logging.Debug($"LDAP Exception in Loop: {le.ErrorCode}. {le.ServerErrorMessage}. {le.Message}");
                    Logging.Debug($"Filter: {ldapFilter}, Domain: {domainName}");
                    yield break;
                }
                catch (Exception e)
                {
                    Logging.Log(LogLevel.Error, $"Exception in LDAP loop: {e}");
                    Logging.Log(LogLevel.Error, $"Filter: {ldapFilter}, Domain: {domainName}");
                    yield break;
                }

                if (cancellationToken.IsCancellationRequested)
                    yield break;

                if (response == null || pageResponse == null)
                    continue;

                foreach (SearchResultEntry entry in response.Entries)
                {
                    if (cancellationToken.IsCancellationRequested)
                        yield break;

                    yield return new SearchResultEntryWrapper(entry);
                }

                if (pageResponse.Cookie.Length == 0 || response.Entries.Count == 0 ||
                    cancellationToken.IsCancellationRequested)
                    yield break;

                pageControl.Cookie = pageResponse.Cookie;
            }
        }

        /// <summary>
        ///     Performs an LDAP query using the parameters specified by the user.
        /// </summary>
        /// <param name="ldapFilter">LDAP filter</param>
        /// <param name="scope">SearchScope to query</param>
        /// <param name="props">LDAP properties to fetch for each object</param>
        /// <param name="includeAcl">Include the DACL and Owner values in the NTSecurityDescriptor</param>
        /// <param name="showDeleted">Include deleted objects</param>
        /// <param name="domainName">Domain to query</param>
        /// <param name="adsPath">ADS path to limit the query too</param>
        /// <param name="globalCatalog">Use the global catalog instead of the regular LDAP server</param>
        /// <param name="skipCache">
        ///     Skip the connection cache and force a new connection. You must dispose of this connection
        ///     yourself.
        /// </param>
        /// <returns>All LDAP search results matching the specified parameters</returns>
        public IEnumerable<ISearchResultEntry> QueryLDAP(string ldapFilter, SearchScope scope,
            string[] props, string domainName = null, bool includeAcl = false, bool showDeleted = false,
            string adsPath = null, bool globalCatalog = false, bool skipCache = false)
        {
            Logging.Log(LogLevel.Trace, "Creating ldap connection");
            var task = globalCatalog
                ? Task.Run(() => CreateGlobalCatalogConnection(domainName))
                : Task.Run(() => CreateLDAPConnection(domainName, skipCache));

            LdapConnection conn;
            try
            {
                conn = task.ConfigureAwait(false).GetAwaiter().GetResult();
            }
            catch
            {
                yield break;
            }

            if (conn == null)
            {
                Logging.Log(LogLevel.Trace, "LDAP connection is null");
                yield break;
            }

            var request = CreateSearchRequest(ldapFilter, scope, props, domainName, adsPath, showDeleted);

            if (request == null)
            {
                Logging.Log(LogLevel.Trace, "Search request is null");
                yield break;
            }

            var pageControl = new PageResultRequestControl(500);
            request.Controls.Add(pageControl);

            if (includeAcl)
                request.Controls.Add(new SecurityDescriptorFlagControl
                {
                    SecurityMasks = SecurityMasks.Dacl | SecurityMasks.Owner
                });

            PageResultResponseControl pageResponse = null;
            while (true)
            {
                SearchResponse response;
                try
                {
                    Logging.Log(LogLevel.Trace, "Sending LDAP request");
                    response = (SearchResponse) conn.SendRequest(request);
                    if (response != null)
                        pageResponse = (PageResultResponseControl) response.Controls
                            .Where(x => x is PageResultResponseControl).DefaultIfEmpty(null).FirstOrDefault();
                }
                catch (LdapException le)
                {
                    Logging.Debug($"LDAP Exception in Loop: {le.ErrorCode}. {le.ServerErrorMessage}. {le.Message}.");
                    Logging.Debug($"Filter: {ldapFilter}, Domain: {domainName}");
                    yield break;
                }
                catch (Exception e)
                {
                    Logging.Debug($"Exception in LDAP loop: {e}");
                    Logging.Debug(e.InnerException.Message);
                    Logging.Debug($"Filter: {ldapFilter}, Domain: {domainName}");
                    yield break;
                }

                if (response == null || pageResponse == null) continue;

                if (response.Entries == null)
                    yield break;

                foreach (SearchResultEntry entry in response.Entries)
                    yield return new SearchResultEntryWrapper(entry);

                if (pageResponse.Cookie.Length == 0 || response.Entries.Count == 0)
                    yield break;

                pageControl.Cookie = pageResponse.Cookie;
            }
        }

        public virtual Forest GetForest(string domainName = null)
        {
            try
            {
                if (domainName == null && _ldapConfig.Username == null)
                    return Forest.GetCurrentForest();

                var domain = GetDomain(domainName);
                return domain?.Forest;
            }
            catch
            {
                return null;
            }
        }

        public ActiveDirectorySecurityDescriptor MakeSecurityDescriptor()
        {
            return new(new ActiveDirectorySecurity());
        }

        private async Task<Group> GetBaseEnterpriseDC()
        {
            var forest = GetForest()?.Name;
            if (forest == null) Logging.Log(LogLevel.Warning, "Error getting forest, ENTDC sid is likely incorrect");
            var g = new Group {ObjectIdentifier = $"{forest}-S-1-5-9".ToUpper()};
            g.Properties.Add("name", $"ENTERPRISE DOMAIN CONTROLLERS@{forest ?? "UNKNOWN"}".ToUpper());
            g.Properties.Add("domainsid", await GetSidFromDomainName(forest));
            g.Properties.Add("domain", forest);
            return g;
        }

        public void UpdateLDAPConfig(LDAPConfig config)
        {
            _ldapConfig = config;
        }

        private void TestLDAPConfig()
        {
        }

        private string GetDomainNameFromSidLdap(string sid)
        {
            var hexSid = Helpers.ConvertSidToHexSid(sid);

            if (hexSid == null)
                return null;

            //Search using objectsid first
            var result =
                QueryLDAP($"(&(objectclass=domain)(objectsid={hexSid}))", SearchScope.Subtree,
                    new[] {"distinguishedname"}, globalCatalog: true).DefaultIfEmpty(null).FirstOrDefault();

            if (result != null)
            {
                var domainName = Helpers.DistinguishedNameToDomain(result.DistinguishedName);
                return domainName;
            }

            //Try trusteddomain objects with the securityidentifier attribute
            result =
                QueryLDAP($"(&(objectclass=trusteddomain)(securityidentifier={sid}))", SearchScope.Subtree,
                    new[] {"cn"}, globalCatalog: true).DefaultIfEmpty(null).FirstOrDefault();

            if (result != null)
            {
                var domainName = result.GetProperty("cn");
                return domainName;
            }

            //We didn't find anything so just return null
            return null;
        }

        /// <summary>
        ///     Uses a socket and a set of bytes to request the NETBIOS name from a remote computer
        /// </summary>
        /// <param name="server"></param>
        /// <param name="domain"></param>
        /// <param name="netbios"></param>
        /// <returns></returns>
        private bool RequestNetbiosNameFromComputer(string server, string domain, out string netbios)
        {
            var receiveBuffer = new byte[1024];
            var requestSocket = new Socket(AddressFamily.InterNetwork, SocketType.Dgram, ProtocolType.Udp);
            try
            {
                //Set receive timeout to 1 second
                requestSocket.SetSocketOption(SocketOptionLevel.Socket, SocketOptionName.ReceiveTimeout, 1000);
                EndPoint remoteEndpoint;

                //We need to create an endpoint to bind too. If its an IP, just use that.
                if (IPAddress.TryParse(server, out var parsedAddress))
                    remoteEndpoint = new IPEndPoint(parsedAddress, 137);
                else
                    //If its not an IP, we're going to try and resolve it from DNS
                    try
                    {
                        IPAddress address;
                        if (server.Contains("."))
                            address = Dns
                                .GetHostAddresses(server).First(x => x.AddressFamily == AddressFamily.InterNetwork);
                        else
                            address = Dns.GetHostAddresses($"{server}.{domain}")[0];

                        if (address == null)
                        {
                            netbios = null;
                            return false;
                        }

                        remoteEndpoint = new IPEndPoint(address, 137);
                    }
                    catch
                    {
                        //Failed to resolve an IP, so return null
                        netbios = null;
                        return false;
                    }

                var originEndpoint = new IPEndPoint(IPAddress.Any, 0);
                requestSocket.Bind(originEndpoint);

                try
                {
                    requestSocket.SendTo(NameRequest, remoteEndpoint);
                    var receivedByteCount = requestSocket.ReceiveFrom(receiveBuffer, ref remoteEndpoint);
                    if (receivedByteCount >= 90)
                    {
                        netbios = new ASCIIEncoding().GetString(receiveBuffer, 57, 16).Trim('\0', ' ');
                        return true;
                    }

                    netbios = null;
                    return false;
                }
                catch (SocketException)
                {
                    netbios = null;
                    return false;
                }
            }
            finally
            {
                //Make sure we close the socket if its open
                requestSocket.Close();
            }
        }

        /// <summary>
        ///     Calls the NetWkstaGetInfo API on a hostname
        /// </summary>
        /// <param name="hostname"></param>
        /// <returns></returns>
        private async Task<NativeMethods.WorkstationInfo100?> CallNetWkstaGetInfo(string hostname)
        {
            if (!await _portScanner.CheckPort(hostname))
                return null;

            try
            {
                return _nativeMethods.CallNetWkstaGetInfo(hostname);
            }
            catch
            {
                return null;
            }
        }

        /// <summary>
        ///     Creates a SearchRequest object for use in querying LDAP.
        /// </summary>
        /// <param name="filter">LDAP filter</param>
        /// <param name="scope">SearchScope to query</param>
        /// <param name="attributes">LDAP properties to fetch for each object</param>
        /// <param name="domainName">Domain to query</param>
        /// <param name="adsPath">ADS path to limit the query too</param>
        /// <param name="showDeleted">Include deleted objects in results</param>
        /// <returns>A built SearchRequest</returns>
        private SearchRequest CreateSearchRequest(string filter, SearchScope scope, string[] attributes,
            string domainName = null, string adsPath = null, bool showDeleted = false)
        {
            var domain = GetDomain(domainName);
            if (domain == null)
                return null;

            var dName = domain.Name;
            var adPath = adsPath?.Replace("LDAP://", "") ?? $"DC={dName.Replace(".", ",DC=")}";

            var request = new SearchRequest(adPath, filter, scope, attributes);
            request.Controls.Add(new SearchOptionsControl(SearchOption.DomainScope));
            if (showDeleted)
                request.Controls.Add(new ShowDeletedControl());

            return request;
        }

        /// <summary>
        ///     Creates a LDAP connection to a global catalog server
        /// </summary>
        /// <param name="domainName">Domain to connect too</param>
        /// <returns>A connected LdapConnection or null</returns>
        private async Task<LdapConnection> CreateGlobalCatalogConnection(string domainName = null)
        {
            var domain = GetDomain(domainName);
            if (domain == null)
            {
                Logging.Debug($"Unable to contact domain {domainName}");
                return null;
            }

            string targetServer;
            if (_ldapConfig.Server != null)
            {
                targetServer = _ldapConfig.Server;
            }
            else
            {
                if (!_domainControllerCache.TryGetValue(domain.Name, out targetServer))
                    targetServer = await GetUsableDomainController(domain);
            }

            if (targetServer == null)
                return null;

            if (_globalCatalogConnections.TryGetValue(targetServer, out var connection))
                return connection;

            connection = new LdapConnection(new LdapDirectoryIdentifier(targetServer, 3268));

            connection.SessionOptions.ProtocolVersion = 3;

            if (_ldapConfig.DisableSigning)
            {
                connection.SessionOptions.Sealing = false;
                connection.SessionOptions.Signing = false;
            }

            //Force kerberos auth
            connection.AuthType = AuthType.Kerberos;

            _globalCatalogConnections.TryAdd(targetServer, connection);
            return connection;
        }

        /// <summary>
        ///     Creates an LDAP connection with appropriate options based off the ldap configuration. Caches connections
        /// </summary>
        /// <param name="domainName">The domain to connect too</param>
        /// <param name="skipCache">Skip the connection cache</param>
        /// <returns>A connected LDAP connection or null</returns>
        private async Task<LdapConnection> CreateLDAPConnection(string domainName = null, bool skipCache = false)
        {
            var domain = GetDomain(domainName);
            if (domain == null)
            {
                Logging.Debug($"Unable to contact domain {domainName}");
                return null;
            }

            string targetServer;
            if (_ldapConfig.Server != null)
            {
                targetServer = _ldapConfig.Server;
            }
            else
            {
                if (!_domainControllerCache.TryGetValue(domain.Name, out targetServer))
                    targetServer = await GetUsableDomainController(domain);
            }

            if (targetServer == null)
                return null;

            if (!skipCache)
                if (_ldapConnections.TryGetValue(targetServer, out var conn))
                    return conn;

            var port = _ldapConfig.GetPort();
            var ident = new LdapDirectoryIdentifier(targetServer, port, false, false);
            var connection = new LdapConnection(ident) {Timeout = new TimeSpan(0, 0, 5, 0)};
            if (_ldapConfig.Username != null)
            {
                var cred = new NetworkCredential(_ldapConfig.Username, _ldapConfig.Password, domain.Name);
                connection.Credential = cred;
            }

            //These options are important!
            connection.SessionOptions.ProtocolVersion = 3;
            connection.SessionOptions.ReferralChasing = ReferralChasingOptions.None;

            if (_ldapConfig.DisableSigning)
            {
                connection.SessionOptions.Sealing = false;
                connection.SessionOptions.Signing = false;
            }

            if (_ldapConfig.SSL)
                connection.SessionOptions.SecureSocketLayer = true;

            //Force kerberos auth
            connection.AuthType = AuthType.Kerberos;

            if (!skipCache)
                _ldapConnections.TryAdd(targetServer, connection);

            return connection;
        }

        internal Domain GetDomain(string domainName = null)
        {
            var cacheKey = domainName ?? NullCacheKey;
            if (_domainCache.TryGetValue(cacheKey, out var domain)) return domain;

            try
            {
                DirectoryContext context;
                if (_ldapConfig.Username != null)
                    context = domainName != null
                        ? new DirectoryContext(DirectoryContextType.Domain, domainName, _ldapConfig.Username,
                            _ldapConfig.Password)
                        : new DirectoryContext(DirectoryContextType.Domain, _ldapConfig.Username,
                            _ldapConfig.Password);
                else
                    context = domainName != null
                        ? new DirectoryContext(DirectoryContextType.Domain, domainName)
                        : new DirectoryContext(DirectoryContextType.Domain);

                domain = Domain.GetDomain(context);
            }
            catch
            {
                domain = null;
            }

            _domainCache.TryAdd(cacheKey, domain);
            return domain;
        }

        private async Task<string> GetUsableDomainController(Domain domain, bool gc = false)
        {
            var port = gc ? 3268 : _ldapConfig.GetPort();
            var pdc = domain.PdcRoleOwner.Name;
            if (await _portScanner.CheckPort(pdc, port))
            {
                _domainControllerCache.TryAdd(domain.Name, pdc);
                Logging.Debug($"Found usable Domain Controller for {domain.Name} : {pdc}");
                return pdc;
            }

            //If the PDC isn't reachable loop through the rest
            foreach (DomainController domainController in domain.DomainControllers)
            {
                var name = domainController.Name;
                if (!await _portScanner.CheckPort(name, port)) continue;
                Logging.Debug($"Found usable Domain Controller for {domain.Name} : {name}");
                _domainControllerCache.TryAdd(domain.Name, name);
                return name;
            }

            //If we get here, somehow we didn't get any usable DCs. Save it off as null
            _domainControllerCache.TryAdd(domain.Name, null);
            Logging.Debug($"Unable to find usable domain controller for {domain.Name}");
            return null;
        }

        /// <summary>
        ///     Normalizes a domain name to its full DNS name
        /// </summary>
        /// <param name="domain"></param>
        /// <returns></returns>
        internal string NormalizeDomainName(string domain)
        {
            if (domain == null)
                return null;

            var resolved = domain;

            if (resolved.Contains("."))
                return domain.ToUpper();

            resolved = ResolveDomainNetbiosToDns(domain) ?? domain;

            return resolved.ToUpper();
        }

        /// <summary>
        ///     Turns a domain Netbios name into its FQDN using the DsGetDcName function (TESTLAB -> TESTLAB.LOCAL)
        /// </summary>
        /// <param name="domainName"></param>
        /// <returns></returns>
        internal string ResolveDomainNetbiosToDns(string domainName)
        {
            var key = domainName.ToUpper();
            if (_netbiosCache.TryGetValue(key, out var flatName))
                return flatName;

            var domain = GetDomain(domainName);
            if (domain != null)
            {
                _netbiosCache.TryAdd(key, domain.Name);
                return domain.Name;
            }

            var computerName = _ldapConfig.Server;

            var dci = _nativeMethods.CallDsGetDcName(computerName, domainName);
            if (dci.HasValue)
            {
                flatName = dci.Value.DomainName;
                _netbiosCache.TryAdd(key, flatName);
                return flatName;
            }

            return domainName.ToUpper();
        }

        private class ResolvedWKP
        {
            public string DomainName { get; set; }
            public string WkpId { get; set; }
        }
    }
}<|MERGE_RESOLUTION|>--- conflicted
+++ resolved
@@ -142,27 +142,16 @@
             return results;
         }
 
-<<<<<<< HEAD
-        public TypedPrincipal ResolveIDAndType(string id, string defaultDomain)
-=======
         public TypedPrincipal ResolveIDAndType(string id, string fallbackDomain)
->>>>>>> 5a05d6d3
         {
             //This is a duplicated SID object which is weird and makes things unhappy. Throw it out
             if (id.Contains("0ACNF"))
                 return null;
 
-<<<<<<< HEAD
-            if (GetWellKnownPrincipal(id, defaultDomain, out var principal))
-                return principal;
-
-            var type = id.StartsWith("S-") ? LookupSidType(id, GetDomainNameFromSid(id) ?? defaultDomain) : LookupGuidType(id, defaultDomain);
-=======
             if (GetWellKnownPrincipal(id, fallbackDomain, out var principal))
                 return principal;
 
             var type = id.StartsWith("S-") ? LookupSidType(id, fallbackDomain) : LookupGuidType(id, fallbackDomain);
->>>>>>> 5a05d6d3
             return new TypedPrincipal(id, type);
         }
 
